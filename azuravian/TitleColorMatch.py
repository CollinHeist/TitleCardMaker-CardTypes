--- conflicted
+++ resolved
@@ -21,13 +21,8 @@
     """
 
     class CardModel(BaseCardTypeCustomFontAllText):
-<<<<<<< HEAD
         logo_file: Optional[FilePath] = None
         font_color: Union[BetterColor, Literal['auto']] = 'auto'
-=======
-        logo_file: FilePath
-        font_color: Union[BetterColor, Literal['auto']] = '#EBEBEB'
->>>>>>> e82cbac9
         font_file: FilePath
         title_min_luminance: int = Field(min=0, default=50, max=255)
         check_multiple_luminances: bool = True
@@ -75,18 +70,13 @@
 
     __slots__ = (
         'source_file', 'output_file', 'title_text', 'season_text',
-<<<<<<< HEAD
-        'episode_text', 'hide_season_text', 'font_color', 'font_file',
-        'font_interline_spacing', 'font_kerning', 'font_size',
-        'font_stroke_width', 'font_vertical_shift', 'logo',
-        'title_min_luminance', 'check_multiple_luminances',
-        'invert_logos', 'default_title_color',
-        'default_title_stroke_color', 'omit_gradient'
-=======
-        'episode_text', 'hide_season_text', 'hide_episode_text', 'font_color',
-        'font_file', 'font_interline_spacing', 'font_kerning', 'font_size',
-        'font_stroke_width', 'font_vertical_shift', 'logo', 
->>>>>>> e82cbac9
+        'episode_text', 'hide_season_text', 'hide_episode_text',
+        'font_color', 'font_file', 'font_interline_spacing',
+        'font_kerning', 'font_size', 'font_stroke_width',
+        'font_vertical_shift', 'logo', 'title_min_luminance',
+        'check_multiple_luminances', 'invert_logos',
+        'default_title_color', 'default_title_stroke_color',
+        'omit_gradient'
     )
 
     def __init__(self,
@@ -107,7 +97,6 @@
             font_vertical_shift: int = 0,
             blur: bool = False,
             grayscale: bool = False,
-<<<<<<< HEAD
             title_min_luminance: int = 50,
             check_multiple_luminances: bool = True,
             invert_logos: bool = True,
@@ -117,16 +106,10 @@
             preferences: Optional['Preferences'] = None, # type: ignore
             **unused,
         ) -> None:
-
-=======
-            preferences: Optional['Preferences'] = None, # type: ignore
-            **unused,
-        ) -> None:
         """
         Construct a new instance of this Card.
         """
-        
->>>>>>> e82cbac9
+
         # Initialize the parent class - this sets up an ImageMagickInterface
         super().__init__(blur, grayscale, preferences=preferences)
 
@@ -139,12 +122,8 @@
         self.season_text = self.image_magick.escape_chars(season_text)
         self.episode_text = self.image_magick.escape_chars(episode_text)
         self.hide_season_text = hide_season_text
-<<<<<<< HEAD
-
-=======
         self.hide_episode_text = hide_episode_text
-        
->>>>>>> e82cbac9
+
         self.font_color = font_color
         self.font_file = font_file
         self.font_interline_spacing = font_interline_spacing
